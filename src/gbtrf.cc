//------------------------------------------------------------------------------
// Copyright (c) 2017, University of Tennessee
// All rights reserved.
//
// Redistribution and use in source and binary forms, with or without
// modification, are permitted provided that the following conditions are met:
//     * Redistributions of source code must retain the above copyright
//       notice, this list of conditions and the following disclaimer.
//     * Redistributions in binary form must reproduce the above copyright
//       notice, this list of conditions and the following disclaimer in the
//       documentation and/or other materials provided with the distribution.
//     * Neither the name of the University of Tennessee nor the
//       names of its contributors may be used to endorse or promote products
//       derived from this software without specific prior written permission.
//
// THIS SOFTWARE IS PROVIDED BY THE COPYRIGHT HOLDERS AND CONTRIBUTORS "AS IS"
// AND ANY EXPRESS OR IMPLIED WARRANTIES, INCLUDING, BUT NOT LIMITED TO, THE
// IMPLIED WARRANTIES OF MERCHANTABILITY AND FITNESS FOR A PARTICULAR PURPOSE
// ARE DISCLAIMED. IN NO EVENT SHALL UNIVERSITY OF TENNESSEE BE LIABLE FOR ANY
// DIRECT, INDIRECT, INCIDENTAL, SPECIAL, EXEMPLARY, OR CONSEQUENTIAL DAMAGES
// (INCLUDING, BUT NOT LIMITED TO, PROCUREMENT OF SUBSTITUTE GOODS OR SERVICES;
// LOSS OF USE, DATA, OR PROFITS; OR BUSINESS INTERRUPTION) HOWEVER CAUSED AND
// ON ANY THEORY OF LIABILITY, WHETHER IN CONTRACT, STRICT LIABILITY, OR TORT
// (INCLUDING NEGLIGENCE OR OTHERWISE) ARISING IN ANY WAY OUT OF THE USE OF THIS
// SOFTWARE, EVEN IF ADVISED OF THE POSSIBILITY OF SUCH DAMAGE.
//------------------------------------------------------------------------------
// This research was supported by the Exascale Computing Project (17-SC-20-SC),
// a collaborative effort of two U.S. Department of Energy organizations (Office
// of Science and the National Nuclear Security Administration) responsible for
// the planning and preparation of a capable exascale ecosystem, including
// software, applications, hardware, advanced system engineering and early
// testbed platforms, in support of the nation's exascale computing imperative.
//------------------------------------------------------------------------------
// For assistance with SLATE, email <slate-user@icl.utk.edu>.
// You can also join the "SLATE User" Google group by going to
// https://groups.google.com/a/icl.utk.edu/forum/#!forum/slate-user,
// signing in with your Google credentials, and then clicking "Join group".
//------------------------------------------------------------------------------

#include "slate/slate.hh"
#include "aux/Debug.hh"
#include "slate/BandMatrix.hh"
#include "slate/Tile_blas.hh"
#include "slate/TriangularMatrix.hh"
#include "internal/internal.hh"

namespace slate {

// specialization namespace differentiates, e.g.,
// internal::gbtrf from internal::specialization::gbtrf
namespace internal {
namespace specialization {

//------------------------------------------------------------------------------
/// Distributed parallel band LU factorization.
/// Generic implementation for any target.
/// Panel and lookahead computed on host using Host OpenMP task.
<<<<<<< HEAD
///
/// Warning: ColMajor layout is assumed
=======
/// @ingroup gbsv_specialization
>>>>>>> 4ab7c1b6
///
template <Target target, typename scalar_t>
void gbtrf(slate::internal::TargetType<target>,
           BandMatrix<scalar_t>& A, Pivots& pivots,
           int64_t ib, int max_panel_threads, int64_t lookahead)
{
    // using real_t = blas::real_type<scalar_t>;
    using BcastList = typename BandMatrix<scalar_t>::BcastList;

    // Assumes column major
    const Layout layout = Layout::ColMajor;

    const int64_t A_nt = A.nt();
    const int64_t A_mt = A.mt();
    const int64_t min_mt_nt = std::min(A.mt(), A.nt());
    pivots.resize(min_mt_nt);

    const scalar_t zero = 0.0;

    // OpenMP needs pointer types, but vectors are exception safe
    std::vector< uint8_t > column_vector(A_nt);
    uint8_t* column = column_vector.data();

    int64_t kl = A.lowerBandwidth();
    int64_t ku = A.upperBandwidth();

    // todo: initially, assume fixed size, square tiles for simplicity
    int64_t klt = ceildiv( kl, A.tileNb(0) );
    int64_t kut = ceildiv( ku, A.tileNb(0) );
    int64_t ku2t = ceildiv( (ku + kl), A.tileNb(0) );

    // Insert & zero potential fill above upper bandwidth
    A.upperBandwidth(kl + ku);
    //printf( "kl %lld, ku %lld, kl+ku %lld, A.lowerBW %lld, A.upperBW %lld\n",
    //        kl, ku, kl + ku, A.lowerBandwidth(), A.upperBandwidth() );
    for (int64_t i = 0; i < min_mt_nt; ++i) {
        for (int64_t j = i + 1 + kut; j < std::min(i + 1 + ku2t, A.nt()); ++j) {
            if (A.tileIsLocal(i, j)) {
                // todo: device?
                A.tileInsert(i, j);
                auto T = A(i, j);
                lapack::laset(lapack::MatrixType::General, T.mb(), T.nb(),
                              zero, zero, T.data(), T.stride());
                A.tileModified(i, j);
            }
        }
    }

    #pragma omp parallel
    #pragma omp master
    for (int64_t k = 0; k < min_mt_nt; ++k) {

        const int64_t diag_len = std::min(A.tileMb(k), A.tileNb(k));
        pivots.at(k).resize(diag_len);

        // A( k:i_end-1, k ) is the panel
        // A( k, k+1:j_end-1 ) is the trsm
        // A( k+1:i_end-1, k+1:j_end-1 ) is the gemm
        // Compared to getrf, i_end replaces A_mt, j_end replaces A_nt.
        // "end" in the usual C++ sense of element after the last element.
        int64_t i_end = std::min(k + klt + 1, A_mt);
        int64_t j_end = std::min(k + ku2t + 1, A_nt);

        // panel, high priority
        int priority_one = 1;
        #pragma omp task depend(inout:column[k]) priority(priority_one)
        {
            // factor A(k:mt-1, k)
            internal::getrf<Target::HostTask>(
                A.sub(k, i_end-1, k, k), diag_len, ib,
                pivots.at(k), max_panel_threads, priority_one);

            BcastList bcast_list_A;
            int tag_k = k;
            for (int64_t i = k; i < i_end; ++i) {
                // send A(i, k) across row A(i, k+1:nt-1)
                bcast_list_A.push_back({i, k, {A.sub(i, i, k+1, j_end-1)}});
            }
            A.template listBcast(bcast_list_A, layout, tag_k);

            // Root broadcasts the pivot to all ranks.
            // todo: Panel ranks send the pivots to the right.
            {
                trace::Block trace_block("MPI_Bcast");

                MPI_Bcast(pivots.at(k).data(),
                          sizeof(Pivot)*pivots.at(k).size(),
                          MPI_BYTE, A.tileRank(k, k), A.mpiComm());
            }
        }
        // update lookahead column(s), high priority
        for (int64_t j = k+1; j < k+1+lookahead && j < j_end; ++j) {
            #pragma omp task depend(in:column[k]) \
                             depend(inout:column[j]) priority(priority_one)
            {
                // swap rows in A(k:mt-1, j)
                int priority_one = 1;
                int tag_j = j;
                internal::swap<Target::HostTask>(
                    Direction::Forward, A.sub(k, i_end-1, j, j), pivots.at(k),
                    layout, priority_one, tag_j);

                auto Akk = A.sub(k, k, k, k);
                auto Tkk =
                    TriangularMatrix<scalar_t>(Uplo::Lower, Diag::Unit, Akk);

                // solve A(k, k) A(k, j) = A(k, j)
                internal::trsm<Target::HostTask>(
                    Side::Left,
                    scalar_t(1.0), std::move(Tkk),
                                   A.sub(k, k, j, j), priority_one);

                // send A(k, j) across column A(k+1:mt-1, j)
                A.tileBcast(k, j, A.sub(k+1, i_end-1, j, j), layout, tag_j);

                // A(k+1:mt-1, j) -= A(k+1:mt-1, k) * A(k, j)
                internal::gemm<Target::HostTask>(
                    scalar_t(-1.0), A.sub(k+1, i_end-1, k, k),
                                    A.sub(k, k, j, j),
                    scalar_t(1.0),  A.sub(k+1, i_end-1, j, j),
                    layout, priority_one);
            }
        }
        // update trailing submatrix, normal priority
        if (k+1+lookahead < j_end) {
            #pragma omp task depend(in:column[k]) \
                             depend(inout:column[k+1+lookahead]) \
                             depend(inout:column[j_end-1])
            {
                // swap rows in A(k:mt-1, kl+1:nt-1)
                int priority_zero = 0;
                int tag_kl1 = k+1+lookahead;
                internal::swap<Target::HostTask>(
                    Direction::Forward, A.sub(k, i_end-1, k+1+lookahead, j_end-1),
                    pivots.at(k), layout, priority_zero, tag_kl1);

                auto Akk = A.sub(k, k, k, k);
                auto Tkk =
                    TriangularMatrix<scalar_t>(Uplo::Lower, Diag::Unit, Akk);

                // solve A(k, k) A(k, kl+1:nt-1) = A(k, kl+1:nt-1)
                internal::trsm<Target::HostTask>(
                    Side::Left,
                    scalar_t(1.0), std::move(Tkk),
                                   A.sub(k, k, k+1+lookahead, j_end-1));

                // send A(k, kl+1:j_end-1) across A(k+1:mt-1, kl+1:nt-1)
                BcastList bcast_list_A;
                for (int64_t j = k+1+lookahead; j < j_end; ++j) {
                    // send A(k, j) across column A(k+1:mt-1, j)
                    bcast_list_A.push_back({k, j, {A.sub(k+1, i_end-1, j, j)}});
                }
                A.template listBcast(bcast_list_A, layout, tag_kl1);

                // A(k+1:mt-1, kl+1:nt-1) -= A(k+1:mt-1, k) * A(k, kl+1:nt-1)
                internal::gemm<Target::HostTask>(
                    scalar_t(-1.0), A.sub(k+1, i_end-1, k, k),
                                    A.sub(k, k, k+1+lookahead, j_end-1),
                    scalar_t(1.0),  A.sub(k+1, i_end-1, k+1+lookahead, j_end-1),
                    layout);
            }
        }
    }

    // Band LU does NOT pivot to the left of the panel, since it would
    // introduce fill in the lower triangle. Instead, pivoting is done
    // during the solve (gbtrs).

    // Debug::checkTilesLives(A);
    // Debug::printTilesLives(A);
    A.tileUpdateAllOrigin();
    A.releaseWorkspace();

    // Debug::printTilesMaps(A);
}

} // namespace specialization
} // namespace internal

//------------------------------------------------------------------------------
/// Version with target as template parameter.
/// @ingroup gbsv_specialization
///
template <Target target, typename scalar_t>
void gbtrf(BandMatrix<scalar_t>& A, Pivots& pivots,
           const std::map<Option, Value>& opts)
{
    int64_t lookahead = 1;
    if (opts.count(Option::Lookahead) > 0) {
        lookahead = opts.at(Option::Lookahead).i_;
    }

    int64_t ib = 16;
    if (opts.count(Option::InnerBlocking) > 0) {
        ib = opts.at(Option::InnerBlocking).i_;
    }

    int64_t max_panel_threads = std::max(omp_get_max_threads()/2, 1);
    if (opts.count(Option::MaxPanelThreads) > 0) {
        max_panel_threads = opts.at(Option::MaxPanelThreads).i_;
    }

    internal::specialization::gbtrf(internal::TargetType<target>(),
                                    A, pivots,
                                    ib, max_panel_threads, lookahead);
}

//------------------------------------------------------------------------------
/// Distributed parallel band LU factorization.
///
/// Computes an LU factorization of a general band m-by-n matrix $A$
/// using partial pivoting with row interchanges.
///
/// The factorization has the form
/// \[
///     A = L U
/// \]
/// where $L$ is a product of permutation and unit lower triangular matrices,
/// and $U$ is upper triangular.
///
/// This is the right-looking Level 3 BLAS version of the algorithm.
///
//------------------------------------------------------------------------------
/// @tparam scalar_t
///     One of float, double, std::complex<float>, std::complex<double>.
//------------------------------------------------------------------------------
/// @param[in,out] A
///     On entry, the band matrix $A$ to be factored.
///     Tiles outside the bandwidth do not need to exist.
///     For tiles that are partially outside the bandwidth,
///     data outside the bandwidth should be explicitly set to zero.
///     On exit, the factors $L$ and $U$ from the factorization $A = L U$;
///     the unit diagonal elements of $L$ are not stored.
///     The upper bandwidth is increased to accomodate fill-in of $U$.
///
/// @param[out] pivots
///     The pivot indices that define the permutations.
///
/// @param[in] opts
///     Additional options, as map of name = value pairs. Possible options:
///     - Option::Lookahead:
///       Number of panels to overlap with matrix updates.
///       lookahead >= 0. Default 1.
///     - Option::InnerBlocking:
///       Inner blocking to use for panel. Default 16.
///     - Option::MaxPanelThreads:
///       Number of threads to use for panel. Default omp_get_max_threads()/2.
///     - Option::Target:
///       Implementation to target. Possible values:
///       - HostTask:  OpenMP tasks on CPU host [default].
///       - HostNest:  nested OpenMP parallel for loop on CPU host.
///       - HostBatch: batched BLAS on CPU host.
///       - Devices:   batched BLAS on GPU device.
///
/// TODO: return value
/// @retval 0 successful exit
/// @retval >0 for return value = $i$, $U(i,i)$ is exactly zero. The
///         factorization has been completed, but the factor $U$ is exactly
///         singular, and division by zero will occur if it is used
///         to solve a system of equations.
///
/// @ingroup gbsv_computational
///
template <typename scalar_t>
void gbtrf(BandMatrix<scalar_t>& A, Pivots& pivots,
           const std::map<Option, Value>& opts)
{
    Target target = Target::HostTask;
    if (opts.count(Option::Target) > 0) {
        target = Target(opts.at(Option::Target).i_);
    }

    switch (target) {
        case Target::Host:
        case Target::HostTask:
            gbtrf<Target::HostTask>(A, pivots, opts);
            break;
        case Target::HostNest:
            gbtrf<Target::HostNest>(A, pivots, opts);
            break;
        case Target::HostBatch:
            gbtrf<Target::HostBatch>(A, pivots, opts);
            break;
        case Target::Devices:
            gbtrf<Target::Devices>(A, pivots, opts);
            break;
    }
    // todo: return value for errors?
}

//------------------------------------------------------------------------------
// Explicit instantiations.
template
void gbtrf<float>(
    BandMatrix<float>& A, Pivots& pivots,
    const std::map<Option, Value>& opts);

template
void gbtrf<double>(
    BandMatrix<double>& A, Pivots& pivots,
    const std::map<Option, Value>& opts);

template
void gbtrf< std::complex<float> >(
    BandMatrix< std::complex<float> >& A, Pivots& pivots,
    const std::map<Option, Value>& opts);

template
void gbtrf< std::complex<double> >(
    BandMatrix< std::complex<double> >& A, Pivots& pivots,
    const std::map<Option, Value>& opts);

} // namespace slate<|MERGE_RESOLUTION|>--- conflicted
+++ resolved
@@ -55,12 +55,8 @@
 /// Distributed parallel band LU factorization.
 /// Generic implementation for any target.
 /// Panel and lookahead computed on host using Host OpenMP task.
-<<<<<<< HEAD
 ///
 /// Warning: ColMajor layout is assumed
-=======
-/// @ingroup gbsv_specialization
->>>>>>> 4ab7c1b6
 ///
 template <Target target, typename scalar_t>
 void gbtrf(slate::internal::TargetType<target>,
