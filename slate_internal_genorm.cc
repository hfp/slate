--- conflicted
+++ resolved
@@ -63,15 +63,10 @@
     int64_t batch_count,
     cudaStream_t stream)
 {
-<<<<<<< HEAD
+#if defined(SLATE_WITH_CUDA) || defined(__NVCC__)
     genorm(norm, m, n, (cuFloatComplex**) Aarray, lda,
            values, ldv, batch_count, stream);
-=======
-#if defined(SLATE_WITH_CUDA) || defined(__NVCC__)
-    genorm(norm, m, n, (cuFloatComplex**) Aarray, lda, values, batch_count,
-           stream);
 #endif
->>>>>>> b8c0aba2
 }
 
 template <>
@@ -83,15 +78,10 @@
     int64_t batch_count,
     cudaStream_t stream)
 {
-<<<<<<< HEAD
+#if defined(SLATE_WITH_CUDA) || defined(__NVCC__)
     genorm(norm, m, n, (cuDoubleComplex**) Aarray, lda,
            values, ldv, batch_count, stream);
-=======
-#if defined(SLATE_WITH_CUDA) || defined(__NVCC__)
-    genorm(norm, m, n, (cuDoubleComplex**) Aarray, lda, values, batch_count,
-           stream);
 #endif
->>>>>>> b8c0aba2
 }
 
 // Explicit instatiations allow compilation without CUDA
