--- conflicted
+++ resolved
@@ -90,10 +90,7 @@
     int64_t mlocA = num_local_rows_cols(n, nb, myrow, p);
     int64_t nlocA = num_local_rows_cols(n, nb, mycol, q);
     int64_t lldA  = blas::max(1, mlocA); // local leading dimension of A
-<<<<<<< HEAD
-=======
-
->>>>>>> 45aadf82
+
     std::vector<scalar_t> A_data;
 
     // matrix Lambda (global output) gets eigenvalues in decending order
@@ -141,13 +138,7 @@
     slate::Matrix<scalar_t> Aref_gen;
     if (check || ref) {
         Aref_data.resize( lldA * nlocA );
-<<<<<<< HEAD
-        Lambda_ref.resize( n );
-        // Aref and Aref_gen point to the same data,
-        // to compute Aref - (Z Lambda) Z^H using gemm.
-=======
         Lambda_ref.resize( Lambda.size() );
->>>>>>> 45aadf82
         Aref = slate::HermitianMatrix<scalar_t>::fromScaLAPACK(
                    uplo, n, &Aref_data[0], lldA, nb, p, q, MPI_COMM_WORLD);
         Aref_gen = slate::Matrix<scalar_t>::fromScaLAPACK(
